--- conflicted
+++ resolved
@@ -42,11 +42,7 @@
                     totalSimulatedFreeSpins++;
                 }
 
-<<<<<<< HEAD
-                var grid = SpinReels(set.Reels, rng);
-=======
                 SpinReelsOptimized(set.Reels, rng, grid); // Reuse grid array
->>>>>>> 63625711
                 double lineWin = EvaluatePaylinesOptimized(grid, paylines, symbolConfigs);
                 double wildWin = EvaluateWildLineWinsOptimized(grid, paylines, symbolConfigs);
                 double scatterWin = EvaluateScatters(grid, betAmount, out int scatterCount, symbolConfigs);
@@ -97,8 +93,6 @@
             return result;
         }
 
-<<<<<<< HEAD
-=======
         // Optimized version that reuses the grid array
         private static void SpinReelsOptimized(List<List<string>> reels, Random rng, string[][] grid)
         {
@@ -116,7 +110,6 @@
             }
         }
 
->>>>>>> 63625711
         private static double EvaluatePaylinesOptimized(string[][] grid, List<int[]> paylines, Dictionary<string, SymbolConfig> symbolConfigs)
         {
             double win = 0;
@@ -161,25 +154,14 @@
                 if (matchCount >= 3 && symbolConfigs.ContainsKey(baseSymbol) && symbolConfigs[baseSymbol].Payouts.TryGetValue(matchCount, out double basePayout))
                 {
                     string paylineKey = string.Join(",", line);
-<<<<<<< HEAD
-                    
+
                     // RULE 1: Sum all payline wins for same symbol across different paylines
                     // RULE 2: For same payline, only consider the highest count for this symbol on this specific payline
-                    
+
                     // Check if we already have a higher count for this symbol on this specific payline
                     if (!paylineWins.ContainsKey(paylineKey))
                         paylineWins[paylineKey] = new Dictionary<string, int>();
-                    
-=======
-
-                    // RULE 1: Sum all payline wins for same symbol across different paylines
-                    // RULE 2: For same payline, only consider the highest count for this symbol on this specific payline
-
-                    // Check if we already have a higher count for this symbol on this specific payline
-                    if (!paylineWins.ContainsKey(paylineKey))
-                        paylineWins[paylineKey] = new Dictionary<string, int>();
-
->>>>>>> 63625711
+
                     if (!paylineWins[paylineKey].ContainsKey(baseSymbol) || paylineWins[paylineKey][baseSymbol] < matchCount)
                     {
                         // Update to the higher count for this symbol on this payline
@@ -195,11 +177,7 @@
                 {
                     string symbol = symbolEntry.Key;
                     int count = symbolEntry.Value;
-<<<<<<< HEAD
-                    
-=======
-
->>>>>>> 63625711
+
                     if (symbolConfigs[symbol].Payouts.TryGetValue(count, out double payout))
                     {
                         win += payout;
@@ -220,11 +198,7 @@
                 int symbolCount = 0;
                 string symbolType = null;
                 bool hasSymbols = false;
-<<<<<<< HEAD
-                
-=======
-
->>>>>>> 63625711
+
                 // Count wilds and symbols separately
                 for (int col = 0; col < 5; col++)
                 {
@@ -259,7 +233,6 @@
                         // Invalid symbol, break the line
                         break;
                     }
-<<<<<<< HEAD
                 }
 
                 // FIXED: Only process this payline if it actually contains wilds
@@ -280,28 +253,6 @@
                     wildOnlyPayout = wildPayout;
                 }
 
-=======
-                }
-
-                // FIXED: Only process this payline if it actually contains wilds
-                if (wildCount == 0)
-                {
-                    continue; // Skip this payline - no wilds to process
-                }
-
-                // NEW RULE 3: Compare wild-only vs symbol+wild wins, take the highest
-                double wildOnlyPayout = 0;
-                double symbolWithWildPayout = 0;
-
-                // Calculate wild-only payout
-                // Find any wild symbol to use for wild-only payouts
-                var wildSymbol = symbolConfigs.FirstOrDefault(kvp => kvp.Value.IsWild).Key;
-                if (wildCount >= 2 && wildSymbol != null && symbolConfigs[wildSymbol].Payouts.TryGetValue(wildCount, out double wildPayout))
-                {
-                    wildOnlyPayout = wildPayout;
-                }
-
->>>>>>> 63625711
                 // Calculate symbol+wild payout
                 if (hasSymbols && symbolType != null && symbolCount >= 3 && symbolConfigs.ContainsKey(symbolType))
                 {
